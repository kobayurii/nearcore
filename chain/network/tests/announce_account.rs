--- conflicted
+++ resolved
@@ -105,12 +105,15 @@
                         peer_managers.iter().map(|(_, counter)| counter.clone()).collect();
 
                     if count.load(Ordering::Relaxed) == 0 {
-<<<<<<< HEAD
                         actix::spawn(pm.send(NetworkRequests::FetchInfo).then(move |res| {
                             if let NetworkResponses::Info(NetworkInfo { known_producers, .. }) =
                                 res.unwrap()
                             {
                                 // TODO: XXX fix the fact that this node is in routing table as well.
+                                println!(
+                                    "Known producers of {}: {:?}",
+                                    account_ids_copy[i], known_producers
+                                );
                                 if known_producers.len() > total_nodes - 1 {
                                     count.fetch_add(1, Ordering::Relaxed);
 
@@ -119,23 +122,6 @@
                                         .all(|counter| counter.load(Ordering::Relaxed) == 1)
                                     {
                                         System::current().stop();
-=======
-                        actix::spawn(pm.send(NetworkRequests::FetchInfo { level: 1 }).then(
-                            move |res| {
-                                if let NetworkResponses::Info(NetworkInfo { routes, .. }) =
-                                    res.unwrap()
-                                {
-                                    println!("Routes of {}: {:?}", account_ids_copy[i], routes);
-                                    if routes.unwrap().len() == total_nodes {
-                                        count.fetch_add(1, Ordering::Relaxed);
-
-                                        if counters
-                                            .iter()
-                                            .all(|counter| counter.load(Ordering::Relaxed) == 1)
-                                        {
-                                            System::current().stop();
-                                        }
->>>>>>> 283c61b7
                                     }
                                 }
                             }
